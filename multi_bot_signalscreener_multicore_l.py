--- conflicted
+++ resolved
@@ -23,7 +23,15 @@
 from config import load_config, Config, VERSION
 from api.manager import Manager
 
-from directionalscalper.core.exchanges import *
+from directionalscalper.core.exchanges.blofin import BlofinExchange
+from directionalscalper.core.exchanges.lbank import LBankExchange
+from directionalscalper.core.exchanges.mexc import MexcExchange
+from directionalscalper.core.exchanges.huobi import HuobiExchange
+from directionalscalper.core.exchanges.bitget import BitgetExchange
+from directionalscalper.core.exchanges.binance import BinanceExchange
+from directionalscalper.core.exchanges.hyperliquid import HyperLiquidExchange
+from directionalscalper.core.exchanges.bybit import BybitExchange
+from directionalscalper.core.exchanges.exchange import Exchange
 
 import directionalscalper.core.strategies.bybit.notional.instantsignals as instant_signals
 import directionalscalper.core.strategies.bybit.notional as bybit_notional
@@ -349,7 +357,7 @@
 
 orders_canceled = False
 
-def run_bot(symbol, args, market_maker, manager, account_name, symbols_allowed, rotator_symbols_standardized, thread_completed, mfirsi_signal, action):
+def run_bot(symbol, args, manager, account_name, symbols_allowed, rotator_symbols_standardized, thread_completed, mfirsi_signal, action):
     global orders_canceled
     current_thread = threading.current_thread()
     try:
@@ -376,6 +384,7 @@
         logging.info(f"Strategy name: {strategy_name}")
         logging.info(f"Account name: {account_name}")
 
+        market_maker = DirectionalMarketMaker(config, exchange_name, account_name)
         market_maker.manager = manager
 
         try:
@@ -406,7 +415,7 @@
         logging.info(f"Thread for symbol {symbol} with action {action} has completed.")
         thread_completed.set()
         
-def bybit_auto_rotation_spot(args, market_maker, manager, symbols_allowed):
+def bybit_auto_rotation_spot(args, manager, symbols_allowed):
     global latest_rotator_symbols, active_symbols, last_rotator_update_time
 
     # Set max_workers to the number of CPUs
@@ -423,6 +432,7 @@
     account_file_path = Path('configs/account.json')
     config = load_config(config_file_path, account_file_path)
 
+    market_maker = DirectionalMarketMaker(config, args.exchange, args.account_name)
     market_maker.manager = manager
 
     long_mode = config.bot.linear_grid['long_mode']
@@ -503,7 +513,7 @@
             logging.debug(traceback.format_exc())
         time.sleep(1)
 
-def bybit_auto_rotation(args, market_maker, manager, symbols_allowed):
+def bybit_auto_rotation(args, manager, symbols_allowed):
     global latest_rotator_symbols, long_threads, short_threads, active_symbols, last_rotator_update_time
 
     max_workers_signals = 1
@@ -519,6 +529,7 @@
     account_file_path = Path('configs/account.json')
     config = load_config(config_file_path, account_file_path)
 
+    market_maker = DirectionalMarketMaker(config, args.exchange, args.account_name)
     market_maker.manager = manager
 
     long_mode = config.bot.linear_grid['long_mode']
@@ -636,14 +647,10 @@
             logging.info(traceback.format_exc())
         time.sleep(1)
 
-<<<<<<< HEAD
-def process_signal_for_open_position(symbol, args, market_maker, manager, symbols_allowed, open_position_data, long_mode, short_mode):
-=======
 
 
 def process_signal_for_open_position(symbol, args, manager, symbols_allowed, open_position_data, long_mode, short_mode):
     market_maker = DirectionalMarketMaker(config, args.exchange, args.account_name)
->>>>>>> 55de2d26
     market_maker.manager = manager
 
     with general_rate_limiter:
@@ -658,7 +665,8 @@
         logging.info(f"No action taken for open position symbol {symbol}.")
 
 
-def process_signal(symbol, args, market_maker, manager, symbols_allowed, open_position_data, is_open_position, long_mode, short_mode):
+def process_signal(symbol, args, manager, symbols_allowed, open_position_data, is_open_position, long_mode, short_mode):
+    market_maker = DirectionalMarketMaker(config, args.exchange, args.account_name)
     market_maker.manager = manager
 
     mfirsi_signal = market_maker.generate_l_signals(symbol)
@@ -768,7 +776,8 @@
 
     return action_taken_long
 
-def process_signal_for_open_position_spot(symbol, args, market_maker, manager, symbols_allowed, open_position_data, long_mode, short_mode):
+def process_signal_for_open_position_spot(symbol, args, manager, symbols_allowed, open_position_data, long_mode, short_mode):
+    market_maker = DirectionalMarketMaker(config, args.exchange, args.account_name)
     market_maker.manager = manager
     with general_rate_limiter:
         mfirsi_signal = market_maker.generate_l_signals(symbol)
@@ -781,7 +790,8 @@
     else:
         logging.info(f"No action taken for open position symbol {symbol}.")
 
-def process_signal_spot(symbol, args, market_maker, manager, symbols_allowed, open_position_data, is_open_position, long_mode, short_mode):
+def process_signal_spot(symbol, args, manager, symbols_allowed, open_position_data, is_open_position, long_mode, short_mode):
+    market_maker = DirectionalMarketMaker(config, args.exchange, args.account_name)
     market_maker.manager = manager
     mfirsi_signal = market_maker.generate_l_signals(symbol)
     logging.info(f"Processing signal for {'open position' if is_open_position else 'new rotator'} symbol {symbol}. MFIRSI signal: {mfirsi_signal}")
@@ -980,7 +990,8 @@
 def log_symbol_details(strategy, symbols):
     logging.info(f"Potential symbols for {strategy}: {symbols}")
 
-def blofin_auto_rotation(args, market_maker, manager, symbols_allowed):
+def blofin_auto_rotation(args, manager, symbols_allowed):
+    market_maker = DirectionalMarketMaker(config, args.exchange, args.account_name)
     market_maker.manager = manager
     open_position_symbols = {standardize_symbol(pos['symbol']) for pos in market_maker.exchange.get_all_open_positions_blofin()}
     logging.info(f"Open position symbols: {open_position_symbols}")
@@ -1066,6 +1077,7 @@
         url=f"{config.api.url}{config.api.filename}"
     )
 
+    print(f"Using exchange {config.api.data_source_exchange} for API data")
 
     whitelist = config.bot.whitelist
     blacklist = config.bot.blacklist
@@ -1092,27 +1104,26 @@
             blacklist = config.bot.blacklist
             max_usd_value = config.bot.max_usd_value
 
-            match exchange_name.lower():
-                case 'bybit':
-                    bybit_auto_rotation(args, market_maker, manager, symbols_allowed)
-                case 'bybit_spot':
-                    bybit_auto_rotation_spot(args, market_maker, manager, symbols_allowed)
-                case 'blofin':
-                    blofin_auto_rotation(args, market_maker, manager, symbols_allowed)
-                case 'hyperliquid':
-                    hyperliquid_auto_rotation(args, market_maker, manager, symbols_allowed)
-                case 'huobi':
-                    huobi_auto_rotation(args, manager, market_maker, symbols_allowed)
-                case 'bitget':
-                    bitget_auto_rotation(args, manager, market_maker, symbols_allowed)
-                case 'binance':
-                    binance_auto_rotation(args, manager, market_maker, symbols_allowed)
-                case 'mexc':
-                    mexc_auto_rotation(args, manager, market_maker, symbols_allowed)
-                case 'lbank':
-                    lbank_auto_rotation(args, manager, market_maker, symbols_allowed)
-                case _:
-                    logging.warning(f"Auto-rotation not implemented for exchange: {exchange_name}")
+            if exchange_name.lower() == 'bybit':
+                bybit_auto_rotation(args, manager, symbols_allowed)
+            elif exchange_name.lower() == 'bybit_spot':
+                bybit_auto_rotation_spot(args, manager, symbols_allowed)
+            elif exchange_name.lower() == 'blofin':
+                blofin_auto_rotation(args, manager, symbols_allowed)
+            elif exchange_name.lower() == 'hyperliquid':
+                hyperliquid_auto_rotation(args, manager, symbols_allowed)
+            elif exchange_name.lower() == 'huobi':
+                huobi_auto_rotation(args, manager, symbols_allowed)
+            elif exchange_name.lower() == 'bitget':
+                bitget_auto_rotation(args, manager, symbols_allowed)
+            elif exchange_name.lower() == 'binance':
+                binance_auto_rotation(args, manager, symbols_allowed)
+            elif exchange_name.lower() == 'mexc':
+                mexc_auto_rotation(args, manager, symbols_allowed)
+            elif exchange_name.lower() == 'lbank':
+                lbank_auto_rotation(args, manager, symbols_allowed)
+            else:
+                logging.warning(f"Auto-rotation not implemented for exchange: {exchange_name}")
 
             logging.info(f"Active symbols: {active_symbols}")
             logging.info(f"Total active symbols: {len(active_symbols)}")
